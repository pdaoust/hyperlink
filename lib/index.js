const _ = require('lodash');
const AssetGraph = require('assetgraph');
const async = require('async');
const request = require('request');
const version = require('../package.json').version;
const relationDebugDescription = require('./relationDebugDescription');
const prettyBytes = require('pretty-bytes');
const urlModule = require('url');
const net = require('net');
const tls = require('tls');

const hyperlinkUserAgent = `Hyperlink v${version} (https://www.npmjs.com/package/hyperlink)`

function regexEscape(pattern) {
    return pattern.replace(/[.+{}[\]()?^$]/g, '\\$&').replace(/\*/g, '.*?');
}

module.exports = async function ({
    root,
    canonicalRoot,
    excludePatterns,
    recursive,
    followSourceMaps,
    verbose,
    inputUrls,
    memdebug,
    concurrency = 25
} = {}, t) {
    const ag = new AssetGraph({
        root,
        canonicalRoot
    });

    ag.teepee.headers['User-Agent'] = hyperlinkUserAgent;
    ag.teepee.timeout = 30000;

    let excludePattern;

    if (Array.isArray(excludePatterns)) {
        excludePattern = new RegExp(`^(:?${excludePatterns.map(regexEscape).join('|')})`);
    }

    function shouldSkip(url) {
        if (excludePattern) {
            return excludePattern.test(url);
        }

        return false;
    }

<<<<<<< HEAD
=======
    const relationTypeExclusions = [
        'HtmlPreconnectLink',
        'HtmlDnsPrefetchLink'
    ];

    if (!recursive) {
        relationTypeExclusions.push('HtmlAnchor', 'SvgAnchor');
    }

    if (!followSourceMaps) {
        relationTypeExclusions.push('SourceMapFile', 'SourceMapSource');
    }

>>>>>>> 92e01f76
    function logResult(status, url, redirects, incoming) {
        redirects = redirects || [];
        incoming = incoming || [];

        const at = _.uniq(incoming.map(r => r.debugDescription)).join('\n        ');
        const skip = shouldSkip(url);

        if (status === false) {
            t.push(null, {
                ok: false,
                skip,
                name: 'should accept connections',
                operator: 'error',
                expected: `connection accepted ${url}`,
                actual: `${status} ${url}`,
                at
            });
        } else if (status !== 200 && status !== true) {
            t.push(null, {
                ok: false,
                skip,
                name: 'should respond with HTTP status 200',
                operator: 'error',
                expected: `200 ${url}`,
                actual: `${status} ${url}`,
                at
            });
        }

        if (typeof status !== 'boolean') {
            const report = {
                ok: true,
                skip,
                name: `URI should have no redirects - ${url}`,
                operator: 'noRedirects',
                expected: `200 ${url}`,
                at
            };

            if (redirects.length) {
                const log = [{ redirectUri: url }, ...redirects].map((item, idx, arr) => {
                    if (arr[idx + 1]) {
                        item.statusCode = arr[idx + 1].statusCode;
                    } else {
                        item.statusCode = 200;
                    }

                    return item;
                });

                const logLine = log.map(
                    redirect => `${redirect.statusCode} ${redirect.redirectUri}`
                ).join(' --> ');

                report.actual = logLine;

                if (log[0].statusCode !== 302) {
                    report.ok = false;
                }
            } else {
                report.actual = `${status} ${url}`;
            }

            t.push(null, report);
        }
    }

    function tryConnect(url, incoming, attempt) {
        const urlObj = urlModule.parse(url);
        const hostname = urlObj.hostname;
        const isTls = urlObj.protocol === 'https:';
        const port = urlObj.port ? parseInt(urlObj.port, 10) : (isTls ? 443 : 80);
        attempt = attempt || 1;
        return callback => {
            const socket = (isTls ? tls : net).connect(port, hostname, () => {
                logResult(true, url, undefined, incoming);
                socket.destroy();

                callback(undefined, true);
            }).on('error', error => {
                const code = error.code;
                let status = false;
                if (code) {
                    // Some servers send responses that request apparently handles badly when using the HEAD method...
                    if (code === 'HPE_INVALID_CONSTANT' && attempt === 1) {
                        return tryConnect(url, incoming, attempt + 1)(callback);
                    }

                    if (code === 'ENOTFOUND') {
                        status = 'DNS Missing';
                    } else {
                        status = code;
                    }
                } else {
                    status = 'Unknown error';
                }

                logResult(status, url, undefined, incoming);

                callback(undefined, false);
            });
        };
    }

    function httpStatus(url, relations, attempt) {
        attempt = attempt || 1;

        return callback => {
            request({
                method: attempt === 1 ? 'head' : 'get',
                url: url.replace(/#.*$/, ''),
                strictSSL: true,
                gzip: true,
                headers: {
                    'User-Agent': hyperlinkUserAgent,
                    'Accept': 'text/html,application/xhtml+xml,application/xml;q=0.9,image/webp,*/*;q=0.8',
                    'Accept-Encoding': 'gzip, deflate, sdch, br'
                }
            }, (error, res) => {
                let status;

                if (error) {
                    const code = error.code;

                    if (code) {
                        // Some servers send responses that request apparently handles badly when using the HEAD method...
                        if (code === 'HPE_INVALID_CONSTANT' && attempt === 1) {
                            return httpStatus(url, relations, attempt + 1)(callback);
                        }

                        if (code === 'ENOTFOUND') {
                            status = 'DNS Missing';
                        } else {
                            status = code;
                        }
                    } else {
                        status = 'Unknown error';
                    }

                    logResult(status, url, undefined, relations);

                    callback(undefined, status);
                } else {
                    // Some servers respond weirdly to HEAD requests. Make a second attempt with GET
                    if (attempt === 1 && res.statusCode >= 400 && res.statusCode < 600) {
                        return httpStatus(url, relations, attempt + 1)(callback);
                    }

                    // Some servers (jspm.io) respond with 502 if requesting HEAD, then GET to close in succession. Give the server a second to cool down
                    if (attempt === 2 && res.statusCode >= 400 && res.statusCode < 600) {
                        setTimeout(
                            () => httpStatus(url, relations, attempt + 1)(callback),
                            1000
                        );
                        return;
                    }

                    status = res.statusCode;
                    const redirects = res.request._redirect.redirects || [];
                    const firstRedirectStatus = redirects[0] && redirects[0].statusCode;

                    logResult(status, url, redirects, relations);

                    callback(undefined, firstRedirectStatus || status);
                }

            });
        };
    }

    if (verbose) {
        ag.on('addRelation', relation => {
            console.error('addRelation', relation.toString());
        });
        ag.on('addAsset', asset => {
            console.error('addAsset', asset.toString());
        });
    }

    function handleError(error) {
        const message = error.message || error;
        const asset = error.asset || (error.relation && error.relation.to);

        const report = {
            ok: false,
            name: `Failed loading ${error.relation ? 'relation' : (asset && asset.urlOrDescription || 'asset')}`,
            operator: 'error',
            actual: (asset && asset.urlOrDescription + ': ' || '') + message.split('\nIncluding assets:').shift()
        };

        if (error.asset) {
            if (error.asset._incoming) {
                report.at = error.asset._incoming[0].debugDescription;
            }
        } else if (error.relation) {
            report.at = relationDebugDescription(error.relation);
        }

        if (error.stack) {
            report.actual.stack += error.stack;
        }

        t.push(null, report);
    }

    ag.on('warn', handleError);
    ag.on('error', handleError);

    if (memdebug) {
        setInterval(() => {
            const memoryUsage = process.memoryUsage();

            for (const key of Object.keys(memoryUsage)) {
                console.error(key, prettyBytes(memoryUsage[key]));
            }
        }, 5000);
    }

    t.begin();

    t.push({
        name: 'Crawling internal assets'
    });

    const assetQueue = await ag.loadAssets(inputUrls);

    const processedAssets = new Set();
    // eslint-disable-next-line no-inner-declarations
    async function processAsset(asset) {
        if (!processedAssets.has(asset)) {
            processedAssets.add(asset);
            t.push(null, {
                ok: true,
                name: `loading ${asset.urlOrDescription}`
            });
            try {
                await asset.load();
            } catch (err) {
                handleError(err);
                return;
            }
            for (const relation of asset.externalRelations) {
                // Store a description of this incoming relation for future error messages
                // so that we can unload the source asset (destroying the relation):
                let fragment = relation.fragment;
                if (fragment) {
                    if (fragment === '#') {
                        if (relation.to !== asset) {
                            t.push(null, {
                                ok: false,
                                name: 'Fragment check: ' + relation.from.urlOrDescription + ' --> ' + relation.href,
                                operator: 'empty-fragment',
                                expected: 'Fragment identifiers in links to different documents should not be empty',
                                at: relationDebugDescription(relation)
                            });
                        }
                    } else if (relation.to.type === 'Html') {
                        (relation.to.incomingFragments = relation.to.incomingFragments || []).push({
                            fragment,
                            relationDebugDescription: relationDebugDescription(relation),
                            href: relation.href,
                            fromUrlOrDescription: relation.from.urlOrDescription
                        });
                    }
                }
                if (!relation.to._incoming) {
                    (relation.to._incoming = relation.to._incoming || []).push(
                        {
                            type: relation.type,
                            debugDescription: relationDebugDescription(relation)
                        }
                    );
                }

                // Check for mixed-content warning:
                if (!['HtmlAnchor', 'SvgAnchor'].includes(relation.type)) {
                    if (asset.protocol === 'https:' && relation.to.protocol === 'http:') {
                        t.push(null, {
                            ok: false,
                            skip: shouldSkip(relation.to.url),
                            name: `URI should be secure - ${relation.to.url}`,
                            operator: 'mixed-content',
                            expected: relation.to.url.replace(/\bhttps?:/g, 'https:'),
                            actual: relation.to.url,
                            at: relationDebugDescription(relation)
                        });
                    }
                }

                let follow;
                if (['HtmlPreconnectLink', 'HtmlDnsPrefetchLink'].includes(relation.type)) {
                    follow = false;
                    relation.to['check' + relation.type] = true;
                } else if (['HtmlAnchor', 'SvgAnchor', 'HtmlIFrame'].includes(relation.type)) {
                    if (!relation.crossorigin && options.recursive) {
                        follow = true;
                    } else {
                        relation.to.check = true;
                    }
                } else if (['SourceMapFile', 'SourceMapSource'].includes(relation.type)) {
                    if (options.followSourceMaps) {
                        follow = true;
                    } else {
                        relation.to.check = true;
                    }
                } else {
                    follow = true;
                }
                if (follow) {
                    assetQueue.push(relation.to);
                }
            }

            if (asset.type === 'Html') {
                // Remember the set of ids in the document before unloading so incoming fragments can be checked:
                asset.ids = new Set();
                for (const element of Array.from(asset.parseTree.querySelectorAll('[id]'))) {
                    asset.ids.add(element.getAttribute('id'));
                }
            }

            // Conserve memory by immediately unloading the asset:
            if (verbose) {
                t.push(null, {
                    ok: true,
                    name: `unloading ${asset.urlOrDescription}`
                });
            }
            asset.unload();
        }
    }

    await new Promise(resolve => {
        let numInFlight = 0;
        (function proceed() {
            while (assetQueue.length > 0 && numInFlight < concurrency) {
                numInFlight += 1;
                processAsset(assetQueue.shift()).then(() => {
                    numInFlight -= 1;
                    proceed();
                });
            }
            if (numInFlight === 0) {
                resolve();
            }
        }());
    });

    // Check fragments

    for (const asset of ag.findAssets()) {
        if (asset.incomingFragments) {
            for (const { fragment, relationDebugDescription, href, fromUrlOrDescription } of asset.incomingFragments) {
                t.push(null, {
                    ok: !!asset.ids && asset.ids.has(fragment.substr(1)),
                    name: `Fragment check: ${fromUrlOrDescription} --> ${href}`,
                    operator: 'missing-fragment',
                    actual: null,
                    expected: `id="${fragment.substr(1)}"`,
                    at: relationDebugDescription
                });
            }
        }
    }

    // Check urls
    const assetsToCheck = ag.findAssets({check: true});
    t.push({
        name: `Crawling ${assetsToCheck.length} outgoing urls`
    });

    await new Promise((resolve, reject) => async.parallelLimit(
        assetsToCheck.map(asset => httpStatus(asset.url, asset._incoming)),
        20,
        err => {
            if (err) {
                reject(err);
            } else {
                resolve();
            }
        }
    ));

    // Check preconnects:

    const preconnectAssetsToCheck = ag.findAssets({checkHtmlPreconnectLink: true});

    t.push({
        name: `Connecting to ${preconnectAssetsToCheck.length} hosts (checking <link rel="preconnect" href="...">`
    });

    await new Promise((resolve, reject) => async.parallelLimit(
        preconnectAssetsToCheck.map(asset => tryConnect(asset.url, asset._incoming)),
        20,
        err => {
            if (err) {
                reject(err);
            } else {
                resolve();
            }
        }
    ));

    // Check dns-prefetches:

    const dnsPrefetchAssetsToCheck = ag.findAssets({checkHtmlDnsPrefetchLink: true});

    t.push({
        name: `Looking up ${dnsPrefetchAssetsToCheck.length} host names (checking <link rel="dns-prefetch" href="...">`
    });

    await new Promise((resolve, reject) => async.parallelLimit(
        dnsPrefetchAssetsToCheck.map(asset => tryConnect(asset.url, asset._incoming)),
        20,
        err => {
            if (err) {
                reject(err);
            } else {
                resolve();
            }
        }
    ));

    return ag;
};<|MERGE_RESOLUTION|>--- conflicted
+++ resolved
@@ -48,22 +48,6 @@
         return false;
     }
 
-<<<<<<< HEAD
-=======
-    const relationTypeExclusions = [
-        'HtmlPreconnectLink',
-        'HtmlDnsPrefetchLink'
-    ];
-
-    if (!recursive) {
-        relationTypeExclusions.push('HtmlAnchor', 'SvgAnchor');
-    }
-
-    if (!followSourceMaps) {
-        relationTypeExclusions.push('SourceMapFile', 'SourceMapSource');
-    }
-
->>>>>>> 92e01f76
     function logResult(status, url, redirects, incoming) {
         redirects = redirects || [];
         incoming = incoming || [];
